[build-system]
requires = ["hatchling>=1.4", "jupyter_client>=6"]
build-backend = "hatchling.build"

[project]
name = "ipykernel"
dynamic = ["version"]
authors = [{name = "IPython Development Team", email = "ipython-dev@scipy.org"}]
license = {file = "LICENSE"}
readme = "README.md"
description = "IPython Kernel for Jupyter"
keywords = ["Interactive", "Interpreter", "Shell", "Web"]
classifiers = [
    "Intended Audience :: Developers",
    "Intended Audience :: System Administrators",
    "Intended Audience :: Science/Research",
    "License :: OSI Approved :: BSD License",
    "Programming Language :: Python",
    "Programming Language :: Python :: 3",
]
urls = {Homepage = "https://ipython.org"}
requires-python = ">=3.8"
dependencies = [
    "debugpy>=1.6.5",
    "ipython>=7.23.1",
    "comm>=0.1.1",
    "traitlets>=5.4.0",
    "jupyter_client>=8.0.0",
    "jupyter_core>=4.12,!=5.0.*",
    # For tk event loop support only.
    "nest_asyncio",
    "matplotlib-inline>=0.1",
    'appnope;platform_system=="Darwin"',
<<<<<<< HEAD
    "pyzmq>=25.0",
=======
    "pyzmq>=24",
>>>>>>> eddd3e66
    "psutil",
    "packaging",
    "anyio>=4.0.0",
]

[project.optional-dependencies]
docs = [
  "sphinx",
  "myst_parser",
  "pydata_sphinx_theme",
  "sphinxcontrib_github_alt",
  "sphinxcontrib-spelling",
  "sphinx-autodoc-typehints",
  "trio"
]
test = [
    "pytest>=7.0",
    "pytest-cov",
    "flaky",
    "ipyparallel",
    "pre-commit",
<<<<<<< HEAD
    "pytest-timeout",
    "trio",
=======
    "pytest-asyncio>=0.23.5",
    "pytest-timeout"
>>>>>>> eddd3e66
]
cov = [
  "coverage[toml]",
  "pytest-cov",
  "matplotlib",
  "curio",
  "trio",
]
pyqt5 = ["pyqt5"]
pyside6 = ["pyside6"]

[tool.hatch.version]
path = "ipykernel/_version.py"

# Used to call hatch_build.py
[tool.hatch.build.hooks.custom]

[tool.hatch.build.targets.wheel.shared-data]
"data_kernelspec" = "share/jupyter/kernels/python3"

[tool.hatch.build.force-include]
"./ipykernel_launcher.py" = "ipykernel_launcher.py"

[tool.hatch.envs.docs]
features = ["docs"]
[tool.hatch.envs.docs.scripts]
build = "make -C docs html SPHINXOPTS='-W'"
api = "sphinx-apidoc -o docs/api -f -E ipykernel tests ipykernel/datapub.py ipykernel/pickleutil.py ipykernel/serialize.py ipykernel/gui ipykernel/pylab"

[tool.hatch.envs.test]
features = ["test"]
[tool.hatch.envs.test.scripts]
list = "python -m pip freeze"
test = "python -m pytest -vv {args}"
nowarn = "test -W default {args}"

[tool.hatch.envs.cov]
features = ["test", "cov"]
[tool.hatch.envs.cov.scripts]
test = "python -m pytest -vv --cov ipykernel --cov-branch --cov-report term-missing:skip-covered {args}"
nowarn = "test -W default {args}"

[[tool.hatch.envs.cov.matrix]]
qt = ["qt5", "qt6"]

[tool.hatch.envs.cov.overrides]
matrix.qt.features = [
  { value = "pyqt5", if = ["qt5"] },
  { value = "pyside6", if = ["qt6"] },
]

[tool.hatch.envs.typing]
dependencies = ["pre-commit"]
detached = true
[tool.hatch.envs.typing.scripts]
test = "pre-commit run --all-files --hook-stage manual mypy"

[tool.hatch.envs.lint]
dependencies = ["pre-commit"]
detached = true
[tool.hatch.envs.lint.scripts]
build = [
  "pre-commit run --all-files ruff",
  "pre-commit run --all-files ruff-format"
]

[tool.mypy]
files = "ipykernel"
strict = true
disable_error_code = ["no-untyped-def", "no-untyped-call", "import-not-found"]
enable_error_code = ["ignore-without-code", "redundant-expr", "truthy-bool"]
follow_imports = "normal"
pretty = true
warn_unreachable = true

[tool.pytest.ini_options]
minversion = "6.0"
xfail_strict = true
log_cli_level = "info"
addopts = [
  "-raXs", "--durations=10", "--color=yes", "--doctest-modules",
   "--showlocals", "--strict-markers", "--strict-config",
   "--ignore=ipykernel/pylab/backend_inline.py",
   "--ignore=ipykernel/pylab/config.py",
   "--ignore=ipykernel/gui/gtk3embed.py",
   "--ignore=ipykernel/gui/gtkembed.py",
   "--ignore=ipykernel/datapub.py",
   "--ignore=ipykernel/log.py",
   "--ignore=ipykernel/pickleutil.py",
   "--ignore=ipykernel/serialize.py",
   "--ignore=ipykernel/_eventloop_macos.py"
]
testpaths = [
    "tests",
    "tests/inprocess"
]
timeout = 300
# Restore this setting to debug failures
#timeout_method = "thread"
filterwarnings= [
  # Fail on warnings
  "error",

  # Ignore our own warnings
  "ignore:The `stream` parameter of `getpass.getpass` will have no effect:UserWarning",
  "ignore:has moved to ipyparallel:DeprecationWarning",

  # IPython warnings
  "ignore: `Completer.complete` is pending deprecation since IPython 6.0 and will be replaced by `Completer.completions`:PendingDeprecationWarning",

  # Ignore jupyter_client warnings
  "ignore:unclosed <socket.socket:ResourceWarning",
  "ignore:unclosed event loop:ResourceWarning",
  "ignore:There is no current event loop:DeprecationWarning",
  "ignore:zmq.eventloop.ioloop is deprecated in pyzmq 17. pyzmq now works with default tornado and asyncio eventloops.:DeprecationWarning",
  "module:Jupyter is migrating its paths to use standard platformdirs:DeprecationWarning",

<<<<<<< HEAD
  "ignore:trio.MultiError is deprecated since Trio 0.22.0:trio.TrioDeprecationWarning",
=======
  # Ignore datetime warning.
  "ignore:datetime.datetime.utc:DeprecationWarning",
>>>>>>> eddd3e66
]

[tool.coverage.report]
exclude_lines = [
  "pragma: no cover",
  "def __repr__",
  "if self.debug:",
  "if settings.DEBUG",
  "raise AssertionError",
  "raise NotImplementedError",
  "if 0:",
  "if __name__ == .__main__.:",
  "class .*\bProtocol\\):",
  "@(abc\\.)?abstractmethod",
]

[tool.coverage.run]
relative_files = true
source = ["ipykernel"]
omit = [
  "tests/*",
  "ipykernel/datapub.py",
  "ipykernel/debugger.py",
  "ipykernel/eventloops.py",
  "ipykernel/log.py",
  "ipykernel/pickleutil.py",
  "ipykernel/serialize.py",
  "ipykernel/gui/*",
  "ipykernel/pylab/*",
]

[tool.ruff]
line-length = 100

[tool.ruff.lint]
extend-select = [
  "B",        # flake8-bugbear
  "I",        # isort
  "ARG",      # flake8-unused-arguments
  "C4",       # flake8-comprehensions
  "EM",       # flake8-errmsg
  "ICN",      # flake8-import-conventions
  "G",        # flake8-logging-format
  "PGH",      # pygrep-hooks
  "PIE",      # flake8-pie
  "PL",       # pylint
  "PT",       # flake8-pytest-style
  "PTH",      # flake8-use-pathlib
  "RET",      # flake8-return
  "RUF",      # Ruff-specific
  "SIM",      # flake8-simplify
  "T20",      # flake8-print
  "UP",       # pyupgrade
  "YTT",      # flake8-2020
  "EXE",      # flake8-executable
  "NPY",      # NumPy specific rules
  "PD",       # pandas-vet
  "PYI",      # flake8-pyi
]
ignore = [
  "PLR",    # Design related pylint codes
  # Allow non-abstract empty methods in abstract base classes
  "B027",
  # Use of `assert` detected
  "S101",
  # Possible hardcoded password
  "S105", "S106",
  # `print` found
  "T201",
  # Unnecessary `dict` call (rewrite as a literal)
  "C408",
  # Use `contextlib.suppress(ValueError)` instead of try-except-pass
  "SIM105",
  # `try`-`except`-`pass` detected
  "S110",
  # Mutable class attributes should be annotated with `typing.ClassVar`
  "RUF012",
  # Unused function argument:
  "ARG001",
  # Unused method argument:
  "ARG002",
  # Logging statement uses `%`
  "G002",
  # `open()` should be replaced by `Path.open()`
  "PTH123",
]
unfixable = [
  # Don't touch print statements
  "T201",
  # Don't touch noqa lines
  "RUF100",
  # Don't touch imports
  "F401",
  "F403"
]

[tool.ruff.lint.per-file-ignores]
# B011 Do not call assert False since python -O removes these calls
# C408 Unnecessary `dict` call
# T201 `print` found
# B007 Loop control variable `i` not used within the loop body.
# PLW0603 Using the global statement to update ...
# PLC1901 `stderr == ""` can be simplified to `not stderr` as an empty string is falsey
# B018 Found useless expression. Either assign it to a variable or remove it.
# S603 `subprocess` call: check for execution of untrusted input
"tests/*" = ["B011", "C408", "T201", "B007", "EM", "PTH", "PLW", "PLC1901", "B018", "S603", "ARG", "RET", "PGH"]
"*/__init__.py" = ["F401"]

[tool.interrogate]
ignore-init-module=true
ignore-private=true
ignore-semiprivate=true
ignore-property-decorators=true
ignore-nested-functions=true
ignore-nested-classes=true
fail-under=95
exclude = ["docs", "tests"]

[tool.check-wheel-contents]
toplevel = ["ipykernel/", "ipykernel_launcher.py"]
ignore = ["W002"]

[tool.repo-review]
ignore = ["PY007", "PP308", "GH102", "MY101"]<|MERGE_RESOLUTION|>--- conflicted
+++ resolved
@@ -31,11 +31,7 @@
     "nest_asyncio",
     "matplotlib-inline>=0.1",
     'appnope;platform_system=="Darwin"',
-<<<<<<< HEAD
     "pyzmq>=25.0",
-=======
-    "pyzmq>=24",
->>>>>>> eddd3e66
     "psutil",
     "packaging",
     "anyio>=4.0.0",
@@ -57,13 +53,9 @@
     "flaky",
     "ipyparallel",
     "pre-commit",
-<<<<<<< HEAD
     "pytest-timeout",
     "trio",
-=======
     "pytest-asyncio>=0.23.5",
-    "pytest-timeout"
->>>>>>> eddd3e66
 ]
 cov = [
   "coverage[toml]",
@@ -180,13 +172,9 @@
   "ignore:There is no current event loop:DeprecationWarning",
   "ignore:zmq.eventloop.ioloop is deprecated in pyzmq 17. pyzmq now works with default tornado and asyncio eventloops.:DeprecationWarning",
   "module:Jupyter is migrating its paths to use standard platformdirs:DeprecationWarning",
-
-<<<<<<< HEAD
   "ignore:trio.MultiError is deprecated since Trio 0.22.0:trio.TrioDeprecationWarning",
-=======
   # Ignore datetime warning.
   "ignore:datetime.datetime.utc:DeprecationWarning",
->>>>>>> eddd3e66
 ]
 
 [tool.coverage.report]
