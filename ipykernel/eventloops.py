"""Event loop integration for the ZeroMQ-based kernels."""

# Copyright (c) IPython Development Team.
# Distributed under the terms of the Modified BSD License.

import os
import platform
import sys
from functools import partial

import zmq
from packaging.version import Version as V  # noqa
from traitlets.config.application import Application


def _use_appnope():
    """Should we use appnope for dealing with OS X app nap?

    Checks if we are on OS X 10.9 or greater.
    """
    return sys.platform == "darwin" and V(platform.mac_ver()[0]) >= V("10.9")


# mapping of keys to loop functions
loop_map = {
    "inline": None,
    "nbagg": None,
    "webagg": None,
    "notebook": None,
    "ipympl": None,
    "widget": None,
    None: None,
}


def register_integration(*toolkitnames):
    """Decorator to register an event loop to integrate with the IPython kernel

    The decorator takes names to register the event loop as for the %gui magic.
    You can provide alternative names for the same toolkit.

    The decorated function should take a single argument, the IPython kernel
    instance, arrange for the event loop to call ``kernel.do_one_iteration()``
    at least every ``kernel._poll_interval`` seconds, and start the event loop.

    :mod:`ipykernel.eventloops` provides and registers such functions
    for a few common event loops.
    """

    def decorator(func):
        """Integration registration decorator."""
        for name in toolkitnames:
            loop_map[name] = func

        func.exit_hook = lambda kernel: None

        def exit_decorator(exit_func):
            """@func.exit is now a decorator

            to register a function to be called on exit
            """
            func.exit_hook = exit_func
            return exit_func

        func.exit = exit_decorator
        return func

    return decorator


def _notify_stream_qt(kernel):
    import operator
    from functools import lru_cache

    from IPython.external.qt_for_kernel import QtCore

    try:
        from IPython.external.qt_for_kernel import enum_helper
    except ImportError:

        @lru_cache(None)
        def enum_helper(name):
            return operator.attrgetter(name.rpartition(".")[0])(sys.modules[QtCore.__package__])

    def process_stream_events():
        """fall back to main loop when there's a socket event"""
        # call flush to ensure that the stream doesn't lose events
        # due to our consuming of the edge-triggered FD
        # flush returns the number of events consumed.
        # if there were any, wake it up
        if kernel.shell_stream.flush(limit=1):
            kernel._qt_notifier.setEnabled(False)
            kernel.app.qt_event_loop.quit()

    if not hasattr(kernel, "_qt_notifier"):
        fd = kernel.shell_stream.getsockopt(zmq.FD)
        kernel._qt_notifier = QtCore.QSocketNotifier(
            fd, enum_helper('QtCore.QSocketNotifier.Type').Read, kernel.app.qt_event_loop
        )
        kernel._qt_notifier.activated.connect(process_stream_events)
    else:
        kernel._qt_notifier.setEnabled(True)

    # there may already be unprocessed events waiting.
    # these events will not wake zmq's edge-triggered FD
    # since edge-triggered notification only occurs on new i/o activity.
    # process all the waiting events immediately
    # so we start in a clean state ensuring that any new i/o events will notify.
    # schedule first call on the eventloop as soon as it's running,
    # so we don't block here processing events
    if not hasattr(kernel, "_qt_timer"):
        kernel._qt_timer = QtCore.QTimer(kernel.app)
        kernel._qt_timer.setSingleShot(True)
        kernel._qt_timer.timeout.connect(process_stream_events)
    kernel._qt_timer.start(0)


@register_integration("qt", "qt5", "qt6")
def loop_qt(kernel):
    """Event loop for all supported versions of Qt."""
    _notify_stream_qt(kernel)  # install hook to stop event loop.

    # Start the event loop.
    kernel.app._in_event_loop = True

    # `exec` blocks until there's ZMQ activity.
    el = kernel.app.qt_event_loop  # for brevity
    el.exec() if hasattr(el, 'exec') else el.exec_()
    kernel.app._in_event_loop = False


# NOTE: To be removed in version 7
loop_qt5 = loop_qt


# exit and watch are the same for qt 4 and 5
@loop_qt.exit
def loop_qt_exit(kernel):
    kernel.app.exit()


def _loop_wx(app):
    """Inner-loop for running the Wx eventloop

    Pulled from guisupport.start_event_loop in IPython < 5.2,
    since IPython 5.2 only checks `get_ipython().active_eventloop` is defined,
    rather than if the eventloop is actually running.
    """
    app._in_event_loop = True
    app.MainLoop()
    app._in_event_loop = False


@register_integration("wx")
def loop_wx(kernel):
    """Start a kernel with wx event loop support."""

    import wx

    # Wx uses milliseconds
    poll_interval = int(1000 * kernel._poll_interval)

    def wake():
        """wake from wx"""
        if kernel.shell_stream.flush(limit=1):
            kernel.app.ExitMainLoop()
            return

    # We have to put the wx.Timer in a wx.Frame for it to fire properly.
    # We make the Frame hidden when we create it in the main app below.
    class TimerFrame(wx.Frame):
        def __init__(self, func):
            wx.Frame.__init__(self, None, -1)
            self.timer = wx.Timer(self)
            # Units for the timer are in milliseconds
            self.timer.Start(poll_interval)
            self.Bind(wx.EVT_TIMER, self.on_timer)
            self.func = func

        def on_timer(self, event):
            self.func()

    # We need a custom wx.App to create our Frame subclass that has the
    # wx.Timer to defer back to the tornado event loop.
    class IPWxApp(wx.App):
        def OnInit(self):
            self.frame = TimerFrame(wake)
            self.frame.Show(False)
            return True

    # The redirect=False here makes sure that wx doesn't replace
    # sys.stdout/stderr with its own classes.
    if not (getattr(kernel, "app", None) and isinstance(kernel.app, wx.App)):
        kernel.app = IPWxApp(redirect=False)

    # The import of wx on Linux sets the handler for signal.SIGINT
    # to 0.  This is a bug in wx or gtk.  We fix by just setting it
    # back to the Python default.
    import signal

    if not callable(signal.getsignal(signal.SIGINT)):
        signal.signal(signal.SIGINT, signal.default_int_handler)

    _loop_wx(kernel.app)


@loop_wx.exit
def loop_wx_exit(kernel):
    """Exit the wx loop."""
    import wx

    wx.Exit()


@register_integration("tk")
def loop_tk(kernel):
    """Start a kernel with the Tk event loop."""

    from tkinter import READABLE, Tk

    app = Tk()
    # Capability detection:
    # per https://docs.python.org/3/library/tkinter.html#file-handlers
    # file handlers are not available on Windows
    if hasattr(app, "createfilehandler"):
        # A basic wrapper for structural similarity with the Windows version
        class BasicAppWrapper:
            def __init__(self, app):
                self.app = app
                self.app.withdraw()

        def process_stream_events(stream, *a, **kw):
            """fall back to main loop when there's a socket event"""
            if stream.flush(limit=1):
                app.tk.deletefilehandler(stream.getsockopt(zmq.FD))
                app.quit()
                app.destroy()
                del kernel.app_wrapper

        # For Tkinter, we create a Tk object and call its withdraw method.
        kernel.app_wrapper = BasicAppWrapper(app)

        notifier = partial(process_stream_events, kernel.shell_stream)
        # seems to be needed for tk
        notifier.__name__ = "notifier"  # type:ignore[attr-defined]
        app.tk.createfilehandler(kernel.shell_stream.getsockopt(zmq.FD), READABLE, notifier)
        # schedule initial call after start
        app.after(0, notifier)

        app.mainloop()

    else:
        import asyncio

        import nest_asyncio

        nest_asyncio.apply()

        doi = kernel.do_one_iteration
        # Tk uses milliseconds
        poll_interval = int(1000 * kernel._poll_interval)

        class TimedAppWrapper:
            def __init__(self, app, func):
                self.app = app
                self.app.withdraw()
                self.func = func

            def on_timer(self):
                loop = asyncio.get_event_loop()
                try:
                    loop.run_until_complete(self.func())
                except Exception:
                    kernel.log.exception("Error in message handler")
                self.app.after(poll_interval, self.on_timer)

            def start(self):
                self.on_timer()  # Call it once to get things going.
                self.app.mainloop()

        kernel.app_wrapper = TimedAppWrapper(app, doi)
        kernel.app_wrapper.start()


@loop_tk.exit
def loop_tk_exit(kernel):
    """Exit the tk loop."""
    try:
        kernel.app_wrapper.app.destroy()
        del kernel.app_wrapper
    except (RuntimeError, AttributeError):
        pass


@register_integration("gtk")
def loop_gtk(kernel):
    """Start the kernel, coordinating with the GTK event loop"""
    from .gui.gtkembed import GTKEmbed

    gtk_kernel = GTKEmbed(kernel)
    gtk_kernel.start()
    kernel._gtk = gtk_kernel


@loop_gtk.exit
def loop_gtk_exit(kernel):
    """Exit the gtk loop."""
    kernel._gtk.stop()


@register_integration("gtk3")
def loop_gtk3(kernel):
    """Start the kernel, coordinating with the GTK event loop"""
    from .gui.gtk3embed import GTKEmbed

    gtk_kernel = GTKEmbed(kernel)
    gtk_kernel.start()
    kernel._gtk = gtk_kernel


@loop_gtk3.exit
def loop_gtk3_exit(kernel):
    """Exit the gtk3 loop."""
    kernel._gtk.stop()


@register_integration("osx")
def loop_cocoa(kernel):
    """Start the kernel, coordinating with the Cocoa CFRunLoop event loop
    via the matplotlib MacOSX backend.
    """
    from ._eventloop_macos import mainloop, stop

    real_excepthook = sys.excepthook

    def handle_int(etype, value, tb):
        """don't let KeyboardInterrupts look like crashes"""
        # wake the eventloop when we get a signal
        stop()
        if etype is KeyboardInterrupt:
            print("KeyboardInterrupt caught in CFRunLoop", file=sys.__stdout__)
        else:
            real_excepthook(etype, value, tb)

    while not kernel.shell.exit_now:
        try:
            # double nested try/except, to properly catch KeyboardInterrupt
            # due to pyzmq Issue #130
            try:
                # don't let interrupts during mainloop invoke crash_handler:
                sys.excepthook = handle_int
                mainloop(kernel._poll_interval)
                if kernel.shell_stream.flush(limit=1):
                    # events to process, return control to kernel
                    return
            except BaseException:
                raise
        except KeyboardInterrupt:
            # Ctrl-C shouldn't crash the kernel
            print("KeyboardInterrupt caught in kernel", file=sys.__stdout__)
        finally:
            # ensure excepthook is restored
            sys.excepthook = real_excepthook


@loop_cocoa.exit
def loop_cocoa_exit(kernel):
    """Exit the cocoa loop."""
    from ._eventloop_macos import stop

    stop()


@register_integration("asyncio")
def loop_asyncio(kernel):
    """Start a kernel with asyncio event loop support."""
    import asyncio

    loop = asyncio.get_event_loop()
    # loop is already running (e.g. tornado 5), nothing left to do
    if loop.is_running():
        return

    if loop.is_closed():
        # main loop is closed, create a new one
        loop = asyncio.new_event_loop()
        asyncio.set_event_loop(loop)
    loop._should_close = False  # type:ignore[attr-defined]

    # pause eventloop when there's an event on a zmq socket
    def process_stream_events(stream):
        """fall back to main loop when there's a socket event"""
        if stream.flush(limit=1):
            loop.stop()

    notifier = partial(process_stream_events, kernel.shell_stream)
    loop.add_reader(kernel.shell_stream.getsockopt(zmq.FD), notifier)
    loop.call_soon(notifier)

    while True:
        error = None
        try:
            loop.run_forever()
        except KeyboardInterrupt:
            continue
        except Exception as e:
            error = e
        if loop._should_close:  # type:ignore[attr-defined]
            loop.close()
        if error is not None:
            raise error
        break


@loop_asyncio.exit
def loop_asyncio_exit(kernel):
    """Exit hook for asyncio"""
    import asyncio

    loop = asyncio.get_event_loop()

    @asyncio.coroutine
    def close_loop():
        if hasattr(loop, "shutdown_asyncgens"):
            yield from loop.shutdown_asyncgens()
        loop._should_close = True  # type:ignore[attr-defined]
        loop.stop()

    if loop.is_running():
        close_loop()

    elif not loop.is_closed():
        loop.run_until_complete(close_loop)  # type:ignore[call-overload]
        loop.close()


def set_qt_api_env_from_gui(gui):
    """
    Sets the QT_API environment variable by trying to import PyQtx or PySidex.

    The user can generically request `qt` or a specific Qt version, e.g. `qt6`.
    For a generic Qt request, we let the mechanism in IPython choose the best
    available version by leaving the `QT_API` environment variable blank.

    For specific versions, we check to see whether the PyQt or PySide
    implementations are present and set `QT_API` accordingly to indicate to
    IPython which version we want. If neither implementation is present, we
    leave the environment variable set so IPython will generate a helpful error
    message.

    Notes
    -----
    - If the environment variable is already set, it will be used unchanged,
      regardless of what the user requested.
    """
    qt_api = os.environ.get("QT_API", None)

    from IPython.external.qt_loaders import (
        QT_API_PYQT5,
        QT_API_PYQT6,
        QT_API_PYSIDE2,
        QT_API_PYSIDE6,
        loaded_api,
    )

    loaded = loaded_api()

    qt_env2gui = {
        QT_API_PYSIDE2: 'qt5',
        QT_API_PYQT5: 'qt5',
        QT_API_PYSIDE6: 'qt6',
        QT_API_PYQT6: 'qt6',
    }
    if loaded is not None and gui != 'qt':
        if qt_env2gui[loaded] != gui:
<<<<<<< HEAD
            print(f'Cannot switch Qt versions for this session; you must use {qt_env2gui[loaded]}.')
            return
=======
            msg = f'Cannot switch Qt versions for this session; must use {qt_env2gui[loaded]}.'
            raise ImportError(msg)
>>>>>>> 4f0e252d

    if qt_api is not None and gui != 'qt':
        if qt_env2gui[qt_api] != gui:
            print(
                f'Request for "{gui}" will be ignored because `QT_API` '
                f'environment variable is set to "{qt_api}"'
            )
            return
    else:
        if gui == 'qt5':
            try:
                import PyQt5  # noqa

                os.environ["QT_API"] = "pyqt5"
            except ImportError:
                try:
                    import PySide2  # noqa

                    os.environ["QT_API"] = "pyside2"
                except ImportError:
                    os.environ["QT_API"] = "pyqt5"
        elif gui == 'qt6':
            try:
                import PyQt6  # noqa

                os.environ["QT_API"] = "pyqt6"
            except ImportError:
                try:
                    import PySide6  # noqa

                    os.environ["QT_API"] = "pyside6"
                except ImportError:
                    os.environ["QT_API"] = "pyqt6"
        elif gui == 'qt':
            # Don't set QT_API; let IPython logic choose the version.
            if 'QT_API' in os.environ.keys():
                del os.environ['QT_API']
        else:
<<<<<<< HEAD
            print(f'Unrecognized Qt version: {gui}. Should be "qt5", "qt6", or "qt".')
            return
=======
            msg = f'Unrecognized Qt version: {gui}. Should be "qt4", "qt5", "qt6", or "qt".'
            raise ValueError(msg)
>>>>>>> 4f0e252d

    # Do the actual import now that the environment variable is set to make sure it works.
    try:
        from IPython.external.qt_for_kernel import QtCore, QtGui  # noqa
    except Exception as e:
        # Clear the environment variable for the next attempt.
        if 'QT_API' in os.environ.keys():
            del os.environ["QT_API"]
            print(f"QT_API couldn't be set due to error {e}")
        return


def make_qt_app_for_kernel(gui, kernel):
    """Sets the `QT_API` environment variable if it isn't already set."""
    if hasattr(kernel, 'app'):
<<<<<<< HEAD
        # Kernel is already running a Qt event loop, so there's no need to
        # create another app for it.
        return
=======
        msg = 'Kernel already running a Qt event loop.'
        raise RuntimeError(msg)
>>>>>>> 4f0e252d

    set_qt_api_env_from_gui(gui)

    # This import is guaranteed to work now:
    from IPython.external.qt_for_kernel import QtCore, QtGui
    from IPython.lib.guisupport import get_app_qt4

    kernel.app = get_app_qt4([" "])
    if isinstance(kernel.app, QtGui.QApplication):
        kernel.app.setQuitOnLastWindowClosed(False)

    kernel.app.qt_event_loop = QtCore.QEventLoop(kernel.app)


def enable_gui(gui, kernel=None):
    """Enable integration with a given GUI"""
    if gui not in loop_map:
        e = f"Invalid GUI request {gui!r}, valid ones are:{loop_map.keys()}"
        raise ValueError(e)
    if kernel is None:
        if Application.initialized():
            kernel = getattr(Application.instance(), "kernel", None)
        if kernel is None:
            msg = (
                "You didn't specify a kernel,"
                " and no IPython Application with a kernel appears to be running."
            )
            raise RuntimeError(msg)
    if gui is None:
        # User wants to turn off integration; clear any evidence if Qt was the last one.
        if hasattr(kernel, 'app'):
            delattr(kernel, 'app')
    else:
        if gui.startswith('qt'):
            # Prepare the kernel here so any exceptions are displayed in the client.
            make_qt_app_for_kernel(gui, kernel)

    loop = loop_map[gui]
    if loop and kernel.eventloop is not None and kernel.eventloop is not loop:
        msg = "Cannot activate multiple GUI eventloops"
        raise RuntimeError(msg)
    kernel.eventloop = loop
    # We set `eventloop`; the function the user chose is executed in `Kernel.enter_eventloop`, thus
    # any exceptions raised during the event loop will not be shown in the client.<|MERGE_RESOLUTION|>--- conflicted
+++ resolved
@@ -473,13 +473,8 @@
     }
     if loaded is not None and gui != 'qt':
         if qt_env2gui[loaded] != gui:
-<<<<<<< HEAD
             print(f'Cannot switch Qt versions for this session; you must use {qt_env2gui[loaded]}.')
             return
-=======
-            msg = f'Cannot switch Qt versions for this session; must use {qt_env2gui[loaded]}.'
-            raise ImportError(msg)
->>>>>>> 4f0e252d
 
     if qt_api is not None and gui != 'qt':
         if qt_env2gui[qt_api] != gui:
@@ -518,13 +513,8 @@
             if 'QT_API' in os.environ.keys():
                 del os.environ['QT_API']
         else:
-<<<<<<< HEAD
             print(f'Unrecognized Qt version: {gui}. Should be "qt5", "qt6", or "qt".')
             return
-=======
-            msg = f'Unrecognized Qt version: {gui}. Should be "qt4", "qt5", "qt6", or "qt".'
-            raise ValueError(msg)
->>>>>>> 4f0e252d
 
     # Do the actual import now that the environment variable is set to make sure it works.
     try:
@@ -540,14 +530,9 @@
 def make_qt_app_for_kernel(gui, kernel):
     """Sets the `QT_API` environment variable if it isn't already set."""
     if hasattr(kernel, 'app'):
-<<<<<<< HEAD
         # Kernel is already running a Qt event loop, so there's no need to
         # create another app for it.
         return
-=======
-        msg = 'Kernel already running a Qt event loop.'
-        raise RuntimeError(msg)
->>>>>>> 4f0e252d
 
     set_qt_api_env_from_gui(gui)
 
