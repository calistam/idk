"""Base class for a Comm"""

# Copyright (c) IPython Development Team.
# Distributed under the terms of the Modified BSD License.

import threading
import uuid
from typing import Optional
from warnings import warn

import comm.base_comm
import traitlets.config
from traitlets import Bool, Bytes, Instance, Unicode, default

from ipykernel.control import CONTORL_THREAD_NAME
from ipykernel.jsonutil import json_clean
from ipykernel.kernelbase import Kernel
<<<<<<< HEAD
from ipykernel.control import CONTROL_THREAD_NAME
=======
>>>>>>> af5dfa39


# this is the class that will be created if we do comm.create_comm
class BaseComm(comm.base_comm.BaseComm):
    """The base class for comms."""

    kernel: Optional["Kernel"] = None

    def publish_msg(self, msg_type, data=None, metadata=None, buffers=None, **keys):
        """Helper for sending a comm message on IOPub"""
        if not Kernel.initialized():
            return

        data = {} if data is None else data
        metadata = {} if metadata is None else metadata
        content = json_clean(dict(data=data, comm_id=self.comm_id, **keys))

        if threading.current_thread().name == CONTROL_THREAD_NAME:
            channel_from_which_to_get_parent_header = "control"
        else:
            channel_from_which_to_get_parent_header = "shell"

        if self.kernel is None:
            self.kernel = Kernel.instance()

<<<<<<< HEAD
=======
        import logging

        logger = logging.getLogger("ipykernel.comm")
        logger.error("TEST")

>>>>>>> af5dfa39
        self.kernel.session.send(
            self.kernel.iopub_socket,
            msg_type,
            content,
            metadata=json_clean(metadata),
            parent=self.kernel.get_parent(channel_from_which_to_get_parent_header),
            ident=self.topic,
            buffers=buffers,
        )


# but for backwards compatibility, we need to inherit from LoggingConfigurable
class Comm(BaseComm, traitlets.config.LoggingConfigurable):
    """Class for communicating between a Frontend and a Kernel"""

    kernel = Instance("ipykernel.kernelbase.Kernel", allow_none=True)  # type:ignore[assignment]
    comm_id = Unicode()
    primary = Bool(True, help="Am I the primary or secondary Comm?")

    target_name = Unicode("comm")
    target_module = Unicode(
        None,
        allow_none=True,
        help="""requirejs module from
        which to load comm target.""",
    )

    topic = Bytes()

    @default("kernel")
    def _default_kernel(self):
        if Kernel.initialized():
            return Kernel.instance()

    @default("comm_id")
    def _default_comm_id(self):
        return uuid.uuid4().hex

    def __init__(
        self, target_name='', data=None, metadata=None, buffers=None, show_warning=True, **kwargs
    ):
        """Initialize a comm."""
        if show_warning:
            warn(
                "The `ipykernel.comm.Comm` class has been deprecated. Please use the `comm` module instead."
                "For creating comms, use the function `from comm import create_comm`.",
                DeprecationWarning,
                stacklevel=2,
            )

        # Handle differing arguments between base classes.
        had_kernel = 'kernel' in kwargs
        kernel = kwargs.pop('kernel', None)
        if target_name:
            kwargs['target_name'] = target_name
        BaseComm.__init__(
            self, data=data, metadata=metadata, buffers=buffers, **kwargs
        )  # type:ignore[call-arg]
        # only re-add kernel if explicitly provided
        if had_kernel:
            kwargs['kernel'] = kernel
        traitlets.config.LoggingConfigurable.__init__(self, **kwargs)


__all__ = ["Comm"]<|MERGE_RESOLUTION|>--- conflicted
+++ resolved
@@ -12,13 +12,9 @@
 import traitlets.config
 from traitlets import Bool, Bytes, Instance, Unicode, default
 
-from ipykernel.control import CONTORL_THREAD_NAME
 from ipykernel.jsonutil import json_clean
 from ipykernel.kernelbase import Kernel
-<<<<<<< HEAD
 from ipykernel.control import CONTROL_THREAD_NAME
-=======
->>>>>>> af5dfa39
 
 
 # this is the class that will be created if we do comm.create_comm
@@ -44,14 +40,6 @@
         if self.kernel is None:
             self.kernel = Kernel.instance()
 
-<<<<<<< HEAD
-=======
-        import logging
-
-        logger = logging.getLogger("ipykernel.comm")
-        logger.error("TEST")
-
->>>>>>> af5dfa39
         self.kernel.session.send(
             self.kernel.iopub_socket,
             msg_type,
