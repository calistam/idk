"""Base class for a kernel that talks to frontends over 0MQ."""

# Copyright (c) IPython Development Team.
# Distributed under the terms of the Modified BSD License.

from __future__ import print_function

from datetime import datetime
from functools import partial
import itertools
import logging
from signal import signal, default_int_handler, SIGINT
import sys
import time
import uuid
import threading

try:
    # jupyter_client >= 5, use tz-aware now
    from jupyter_client.session import utcnow as now
except ImportError:
    # jupyter_client < 5, use local now()
    now = datetime.now

from tornado import ioloop
from tornado import gen
from tornado.queues import PriorityQueue, QueueEmpty
import zmq
from zmq.eventloop.zmqstream import ZMQStream

from traitlets.config.configurable import SingletonConfigurable
from IPython.core.error import StdinNotImplementedError, UsageError
from ipython_genutils import py3compat
from ipython_genutils.py3compat import unicode_type, string_types, PY3
from ipykernel.jsonutil import json_clean
from traitlets import (
    Any, Instance, Float, Dict, List, Set, Integer, Unicode, Bool,
    observe, default
)

from jupyter_client.session import Session

from ._version import kernel_protocol_version
from .inprocess.socket import DummySocket

CONTROL_PRIORITY = 1
SHELL_PRIORITY = 10
ABORT_PRIORITY = 20


class Kernel(SingletonConfigurable):

    #---------------------------------------------------------------------------
    # Kernel interface
    #---------------------------------------------------------------------------

    # attribute to override with a GUI
    eventloop = Any(None)

    @observe('eventloop')
    def _update_eventloop(self, change):
        """schedule call to eventloop from IOLoop"""
        loop = ioloop.IOLoop.current()
        if change.new is not None:
            loop.add_callback(self.enter_eventloop)

    session = Instance(Session, allow_none=True)
    profile_dir = Instance('IPython.core.profiledir.ProfileDir', allow_none=True)
    shell_streams = List()
    control_stream = Instance(ZMQStream, allow_none=True)
    iopub_socket = Any()
    iopub_thread = Any()
    stdin_socket = Any()
    log = Instance(logging.Logger, allow_none=True)

    # identities:
    int_id = Integer(-1)
    ident = Unicode()

    @default('ident')
    def _default_ident(self):
        return unicode_type(uuid.uuid4())

    # This should be overridden by wrapper kernels that implement any real
    # language.
    language_info = {}

    # any links that should go in the help menu
    help_links = List()

    # Private interface

    _darwin_app_nap = Bool(True,
        help="""Whether to use appnope for compatibility with OS X App Nap.

        Only affects OS X >= 10.9.
        """
    ).tag(config=True)

    # track associations with current request
    _allow_stdin = Bool(False)
    _parent_header = Dict()
    _parent_ident = Any(b'')
    # Time to sleep after flushing the stdout/err buffers in each execute
    # cycle.  While this introduces a hard limit on the minimal latency of the
    # execute cycle, it helps prevent output synchronization problems for
    # clients.
    # Units are in seconds.  The minimum zmq latency on local host is probably
    # ~150 microseconds, set this to 500us for now.  We may need to increase it
    # a little if it's not enough after more interactive testing.
    _execute_sleep = Float(0.0005).tag(config=True)

    # Frequency of the kernel's event loop.
    # Units are in seconds, kernel subclasses for GUI toolkits may need to
    # adapt to milliseconds.
    _poll_interval = Float(0.01).tag(config=True)

    stop_on_error_timeout = Float(
        0.1,
        config=True,
        help="""time (in seconds) to wait for messages to arrive
        when aborting queued requests after an error.

        Requests that arrive within this window after an error
        will be cancelled.

        Increase in the event of unusually slow network
        causing significant delays,
        which can manifest as e.g. "Run all" in a notebook
        aborting some, but not all, messages after an error.
        """
    )

    # If the shutdown was requested over the network, we leave here the
    # necessary reply message so it can be sent by our registered atexit
    # handler.  This ensures that the reply is only sent to clients truly at
    # the end of our shutdown process (which happens after the underlying
    # IPython shell's own shutdown).
    _shutdown_message = None

    # This is a dict of port number that the kernel is listening on. It is set
    # by record_ports and used by connect_request.
    _recorded_ports = Dict()

    # set of aborted msg_ids
    aborted = Set()

    # Track execution count here. For IPython, we override this to use the
    # execution count we store in the shell.
    execution_count = 0

    msg_types = [
        'execute_request', 'complete_request',
        'inspect_request', 'history_request',
        'comm_info_request', 'kernel_info_request',
        'connect_request', 'shutdown_request',
        'is_complete_request',
        # deprecated:
        'apply_request',
    ]
    # add deprecated ipyparallel control messages
    control_msg_types = msg_types + ['clear_request', 'abort_request']

    def __init__(self, **kwargs):
        super(Kernel, self).__init__(**kwargs)
        # Build dict of handlers for message types
        self.shell_handlers = {}
        for msg_type in self.msg_types:
            self.shell_handlers[msg_type] = getattr(self, msg_type)

        self.control_handlers = {}
        for msg_type in self.control_msg_types:
            self.control_handlers[msg_type] = getattr(self, msg_type)

        self._stdin_msg = None
        self._stdin_lock = threading.Lock()

        if isinstance(self.stdin_socket, DummySocket):
            # This is a test
            self.stdin_stream = None
            return
        self.stdin_stream = ZMQStream(self.stdin_socket)

        def handle_msg(msg):
            idents, msg = self.session.feed_identities(msg, copy=False)
            try:
                msg = self.session.deserialize(msg, content=True, copy=False)
            except Exception:
                self.log.error("Invalid Message", exc_info=True)
                return
            self._stdin_msg = msg

        self.stdin_stream.on_recv(handle_msg, copy=False)
        # Should the eventloop be run while waiting for input
        self._input_eventloop = False

    def input_eventloop(self, active):
        """
        Activates and desactivates the eventloop while waiting for input.

        active is "True" or "False" (Strings as it is used as a magic)

        This allows eg. matplotlib plots to be used while debugging.

        This should not be active while debugging a gui application that
        uses the same eventloop as the events will be processed.
        """
        if active == "True":
            self._input_eventloop = True
        elif active == "False":
            self._input_eventloop = False
        else:
            raise UsageError('Please use "True" or "False"')

    @gen.coroutine
    def dispatch_control(self, msg):
        """dispatch control requests"""
        idents, msg = self.session.feed_identities(msg, copy=False)
        try:
            msg = self.session.deserialize(msg, content=True, copy=False)
        except:
            self.log.error("Invalid Control Message", exc_info=True)
            return

        self.log.debug("Control received: %s", msg)

        # Set the parent message for side effects.
        self.set_parent(idents, msg)
        self._publish_status(u'busy')
        if self._aborting:
            self._send_abort_reply(self.control_stream, msg, idents)
            self._publish_status(u'idle')
            return

        header = msg['header']
        msg_type = header['msg_type']

        handler = self.control_handlers.get(msg_type, None)
        if handler is None:
            self.log.error("UNKNOWN CONTROL MESSAGE TYPE: %r", msg_type)
        else:
            try:
                yield gen.maybe_future(handler(self.control_stream, idents, msg))
            except Exception:
                self.log.error("Exception in control handler:", exc_info=True)

        sys.stdout.flush()
        sys.stderr.flush()
        self._publish_status(u'idle')
        # flush to ensure reply is sent
        self.control_stream.flush(zmq.POLLOUT)

    def should_handle(self, stream, msg, idents):
        """Check whether a shell-channel message should be handled

        Allows subclasses to prevent handling of certain messages (e.g. aborted requests).
        """
        msg_id = msg['header']['msg_id']
        if msg_id in self.aborted:
            msg_type = msg['header']['msg_type']
            # is it safe to assume a msg_id will not be resubmitted?
            self.aborted.remove(msg_id)
            self._send_abort_reply(stream, msg, idents)
            return False
        return True

    @gen.coroutine
    def dispatch_shell(self, stream, msg):
        """dispatch shell requests"""
        idents, msg = self.session.feed_identities(msg, copy=False)
        try:
            msg = self.session.deserialize(msg, content=True, copy=False)
        except:
            self.log.error("Invalid Message", exc_info=True)
            return

        # Set the parent message for side effects.
        self.set_parent(idents, msg)
        self._publish_status(u'busy')

        if self._aborting:
            self._send_abort_reply(stream, msg, idents)
            self._publish_status(u'idle')
            # flush to ensure reply is sent before
            # handling the next request
            stream.flush(zmq.POLLOUT)
            return

        msg_type = msg['header']['msg_type']

        # Print some info about this message and leave a '--->' marker, so it's
        # easier to trace visually the message chain when debugging.  Each
        # handler prints its message at the end.
        self.log.debug('\n*** MESSAGE TYPE:%s***', msg_type)
        self.log.debug('   Content: %s\n   --->\n   ', msg['content'])

        if not self.should_handle(stream, msg, idents):
            return

        handler = self.shell_handlers.get(msg_type, None)
        if handler is None:
            self.log.warning("Unknown message type: %r", msg_type)
        else:
            self.log.debug("%s: %s", msg_type, msg)
            try:
                self.pre_handler_hook()
            except Exception:
                self.log.debug("Unable to signal in pre_handler_hook:", exc_info=True)
            try:
                yield gen.maybe_future(handler(stream, idents, msg))
            except Exception:
                self.log.error("Exception in message handler:", exc_info=True)
            finally:
                try:
                    self.post_handler_hook()
                except Exception:
                    self.log.debug("Unable to signal in post_handler_hook:", exc_info=True)

        sys.stdout.flush()
        sys.stderr.flush()
        self._publish_status(u'idle')
        # flush to ensure reply is sent before
        # handling the next request
        stream.flush(zmq.POLLOUT)

    def pre_handler_hook(self):
        """Hook to execute before calling message handler"""
        # ensure default_int_handler during handler call
        self.saved_sigint_handler = signal(SIGINT, default_int_handler)

    def post_handler_hook(self):
        """Hook to execute after calling message handler"""
        signal(SIGINT, self.saved_sigint_handler)

    def enter_eventloop(self):
        """enter eventloop"""
        self.log.info("Entering eventloop %s", self.eventloop)
        # record handle, so we can check when this changes
        eventloop = self.eventloop
        if eventloop is None:
            self.log.info("Exiting as there is no eventloop")
            return

        def advance_eventloop():
            # check if eventloop changed:
            if self.eventloop is not eventloop:
                self.log.info("exiting eventloop %s", eventloop)
                return
            if self.msg_queue.qsize():
                self.log.debug("Delaying eventloop due to waiting messages")
                # still messages to process, make the eventloop wait
                schedule_next()
                return
            self.log.debug("Advancing eventloop %s", eventloop)
            try:
                eventloop(self)
            except KeyboardInterrupt:
                # Ctrl-C shouldn't crash the kernel
                self.log.error("KeyboardInterrupt caught in kernel")
                pass
            if self.eventloop is eventloop:
                # schedule advance again
                schedule_next()

        def schedule_next():
            """Schedule the next advance of the eventloop"""
            # flush the eventloop every so often,
            # giving us a chance to handle messages in the meantime
            self.log.debug("Scheduling eventloop advance")
            self.io_loop.call_later(1, advance_eventloop)

        # begin polling the eventloop
        schedule_next()

    @gen.coroutine
    def do_one_iteration(self):
        """Process a single shell message

        Any pending control messages will be flushed as well

        .. versionchanged:: 5
            This is now a coroutine
        """
        # flush messages off of shell streams into the message queue
        for stream in self.shell_streams:
            stream.flush()
        # process all messages higher priority than shell (control),
        # and at most one shell message per iteration
        priority = 0
        while priority is not None and priority < SHELL_PRIORITY:
            priority = yield self.process_one(wait=False)

    @gen.coroutine
    def process_one(self, wait=True):
        """Process one request

        Returns priority of the message handled.
        Returns None if no message was handled.
        """
        if wait:
            priority, t, dispatch, args = yield self.msg_queue.get()
        else:
            try:
                priority, t, dispatch, args = self.msg_queue.get_nowait()
            except QueueEmpty:
                return None
        yield gen.maybe_future(dispatch(*args))

    @gen.coroutine
    def dispatch_queue(self):
        """Coroutine to preserve order of message handling

        Ensures that only one message is processing at a time,
        even when the handler is async
        """

        while True:
            # ensure control stream is flushed before processing shell messages
            if self.control_stream:
                self.control_stream.flush()
            # receive the next message and handle it
            try:
                yield self.process_one()
            except Exception:
                self.log.exception("Error in message handler")

    _message_counter = Any(
        help="""Monotonic counter of messages

        Ensures messages of the same priority are handled in arrival order.
        """,
    )
    @default('_message_counter')
    def _message_counter_default(self):
        return itertools.count()

    def schedule_dispatch(self, priority, dispatch, *args):
        """schedule a message for dispatch"""
        idx = next(self._message_counter)

        self.msg_queue.put_nowait(
            (
                priority,
                idx,
                dispatch,
                args,
            )
        )
        # ensure the eventloop wakes up
        self.io_loop.add_callback(lambda: None)

    def start(self):
        """register dispatchers for streams"""
        self.io_loop = ioloop.IOLoop.current()
        self.msg_queue = PriorityQueue()
        self.io_loop.add_callback(self.dispatch_queue)


        if self.control_stream:
            self.control_stream.on_recv(
                partial(
                    self.schedule_dispatch,
                    CONTROL_PRIORITY,
                    self.dispatch_control,
                ),
                copy=False,
            )

        for s in self.shell_streams:
            if s is self.control_stream:
                continue
            s.on_recv(
                partial(
                    self.schedule_dispatch,
                    SHELL_PRIORITY,
                    self.dispatch_shell,
                    s,
                ),
                copy=False,
            )

        # publish idle status
        self._publish_status('starting')


    def record_ports(self, ports):
        """Record the ports that this kernel is using.

        The creator of the Kernel instance must call this methods if they
        want the :meth:`connect_request` method to return the port numbers.
        """
        self._recorded_ports = ports

    #---------------------------------------------------------------------------
    # Kernel request handlers
    #---------------------------------------------------------------------------

    def _publish_execute_input(self, code, parent, execution_count):
        """Publish the code request on the iopub stream."""

        self.session.send(self.iopub_socket, u'execute_input',
                            {u'code':code, u'execution_count': execution_count},
                            parent=parent, ident=self._topic('execute_input')
        )

    def _publish_status(self, status, parent=None):
        """send status (busy/idle) on IOPub"""
        self.session.send(self.iopub_socket,
                          u'status',
                          {u'execution_state': status},
                          parent=parent or self._parent_header,
                          ident=self._topic('status'),
                          )

    def set_parent(self, ident, parent):
        """Set the current parent_header

        Side effects (IOPub messages) and replies are associated with
        the request that caused them via the parent_header.

        The parent identity is used to route input_request messages
        on the stdin channel.
        """
        self._parent_ident = ident
        self._parent_header = parent

    def send_response(self, stream, msg_or_type, content=None, ident=None,
             buffers=None, track=False, header=None, metadata=None):
        """Send a response to the message we're currently processing.

        This accepts all the parameters of :meth:`jupyter_client.session.Session.send`
        except ``parent``.

        This relies on :meth:`set_parent` having been called for the current
        message.
        """
        return self.session.send(stream, msg_or_type, content, self._parent_header,
                                 ident, buffers, track, header, metadata)

    def init_metadata(self, parent):
        """Initialize metadata.

        Run at the beginning of execution requests.
        """
        # FIXME: `started` is part of ipyparallel
        # Remove for ipykernel 5.0
        return {
            'started': now(),
        }

    def finish_metadata(self, parent, metadata, reply_content):
        """Finish populating metadata.

        Run after completing an execution request.
        """
        return metadata

    @gen.coroutine
    def execute_request(self, stream, ident, parent):
        """handle an execute_request"""

        try:
            content = parent[u'content']
            code = py3compat.cast_unicode_py2(content[u'code'])
            silent = content[u'silent']
            store_history = content.get(u'store_history', not silent)
            user_expressions = content.get('user_expressions', {})
            allow_stdin = content.get('allow_stdin', False)
        except:
            self.log.error("Got bad msg: ")
            self.log.error("%s", parent)
            return

        stop_on_error = content.get('stop_on_error', True)

        metadata = self.init_metadata(parent)

        # Re-broadcast our input for the benefit of listening clients, and
        # start computing output
        if not silent:
            self.execution_count += 1
            self._publish_execute_input(code, parent, self.execution_count)

        reply_content = yield gen.maybe_future(
            self.do_execute(
                code, silent, store_history,
                user_expressions, allow_stdin,
            )
        )

        # Flush output before sending the reply.
        sys.stdout.flush()
        sys.stderr.flush()
        # FIXME: on rare occasions, the flush doesn't seem to make it to the
        # clients... This seems to mitigate the problem, but we definitely need
        # to better understand what's going on.
        if self._execute_sleep:
            time.sleep(self._execute_sleep)

        # Send the reply.
        reply_content = json_clean(reply_content)
        metadata = self.finish_metadata(parent, metadata, reply_content)

        reply_msg = self.session.send(stream, u'execute_reply',
                                      reply_content, parent, metadata=metadata,
                                      ident=ident)

        self.log.debug("%s", reply_msg)

        if not silent and reply_msg['content']['status'] == u'error' and stop_on_error:
            yield self._abort_queues()

    def do_execute(self, code, silent, store_history=True,
                   user_expressions=None, allow_stdin=False):
        """Execute user code. Must be overridden by subclasses.
        """
        raise NotImplementedError

    @gen.coroutine
    def complete_request(self, stream, ident, parent):
        content = parent['content']
        code = content['code']
        cursor_pos = content['cursor_pos']

        matches = yield gen.maybe_future(self.do_complete(code, cursor_pos))
        matches = json_clean(matches)
        completion_msg = self.session.send(stream, 'complete_reply',
                                           matches, parent, ident)

    def do_complete(self, code, cursor_pos):
        """Override in subclasses to find completions.
        """
        return {'matches' : [],
                'cursor_end' : cursor_pos,
                'cursor_start' : cursor_pos,
                'metadata' : {},
                'status' : 'ok'}

    @gen.coroutine
    def inspect_request(self, stream, ident, parent):
        content = parent['content']

        reply_content = yield gen.maybe_future(
            self.do_inspect(
                content['code'], content['cursor_pos'],
                content.get('detail_level', 0),
            )
        )
        # Before we send this object over, we scrub it for JSON usage
        reply_content = json_clean(reply_content)
        msg = self.session.send(stream, 'inspect_reply',
                                reply_content, parent, ident)
        self.log.debug("%s", msg)

    def do_inspect(self, code, cursor_pos, detail_level=0):
        """Override in subclasses to allow introspection.
        """
        return {'status': 'ok', 'data': {}, 'metadata': {}, 'found': False}

    @gen.coroutine
    def history_request(self, stream, ident, parent):
        content = parent['content']

        reply_content = yield gen.maybe_future(self.do_history(**content))

        reply_content = json_clean(reply_content)
        msg = self.session.send(stream, 'history_reply',
                                reply_content, parent, ident)
        self.log.debug("%s", msg)

    def do_history(self, hist_access_type, output, raw, session=None, start=None,
                   stop=None, n=None, pattern=None, unique=False):
        """Override in subclasses to access history.
        """
        return {'status': 'ok', 'history': []}

    def connect_request(self, stream, ident, parent):
        if self._recorded_ports is not None:
            content = self._recorded_ports.copy()
        else:
            content = {}
        content['status'] = 'ok'
        msg = self.session.send(stream, 'connect_reply',
                                content, parent, ident)
        self.log.debug("%s", msg)

    @property
    def kernel_info(self):
        return {
            'protocol_version': kernel_protocol_version,
            'implementation': self.implementation,
            'implementation_version': self.implementation_version,
            'language_info': self.language_info,
            'banner': self.banner,
            'help_links': self.help_links,
        }

    def kernel_info_request(self, stream, ident, parent):
        content = {'status': 'ok'}
        content.update(self.kernel_info)
        msg = self.session.send(stream, 'kernel_info_reply',
                                content, parent, ident)
        self.log.debug("%s", msg)

    def comm_info_request(self, stream, ident, parent):
        content = parent['content']
        target_name = content.get('target_name', None)

        # Should this be moved to ipkernel?
        if hasattr(self, 'comm_manager'):
            comms = {
                k: dict(target_name=v.target_name)
                for (k, v) in self.comm_manager.comms.items()
                if v.target_name == target_name or target_name is None
            }
        else:
            comms = {}
        reply_content = dict(comms=comms, status='ok')
        msg = self.session.send(stream, 'comm_info_reply',
                                reply_content, parent, ident)
        self.log.debug("%s", msg)

    @gen.coroutine
    def shutdown_request(self, stream, ident, parent):
        content = yield gen.maybe_future(self.do_shutdown(parent['content']['restart']))
        self.session.send(stream, u'shutdown_reply', content, parent, ident=ident)
        # same content, but different msg_id for broadcasting on IOPub
        self._shutdown_message = self.session.msg(u'shutdown_reply',
                                                  content, parent
        )

        self._at_shutdown()
        # call sys.exit after a short delay
        loop = ioloop.IOLoop.current()
        loop.add_timeout(time.time()+0.1, loop.stop)

    def do_shutdown(self, restart):
        """Override in subclasses to do things when the frontend shuts down the
        kernel.
        """
        return {'status': 'ok', 'restart': restart}

    @gen.coroutine
    def is_complete_request(self, stream, ident, parent):
        content = parent['content']
        code = content['code']

        reply_content = yield gen.maybe_future(self.do_is_complete(code))
        reply_content = json_clean(reply_content)
        reply_msg = self.session.send(stream, 'is_complete_reply',
                                      reply_content, parent, ident)
        self.log.debug("%s", reply_msg)

    def do_is_complete(self, code):
        """Override in subclasses to find completions.
        """
        return {'status' : 'unknown',
                }

    #---------------------------------------------------------------------------
    # Engine methods (DEPRECATED)
    #---------------------------------------------------------------------------

    def apply_request(self, stream, ident, parent):
        self.log.warning("apply_request is deprecated in kernel_base, moving to ipyparallel.")
        try:
            content = parent[u'content']
            bufs = parent[u'buffers']
            msg_id = parent['header']['msg_id']
        except:
            self.log.error("Got bad msg: %s", parent, exc_info=True)
            return

        md = self.init_metadata(parent)

        reply_content, result_buf = self.do_apply(content, bufs, msg_id, md)

        # flush i/o
        sys.stdout.flush()
        sys.stderr.flush()

        md = self.finish_metadata(parent, md, reply_content)

        self.session.send(stream, u'apply_reply', reply_content,
                    parent=parent, ident=ident,buffers=result_buf, metadata=md)

    def do_apply(self, content, bufs, msg_id, reply_metadata):
        """DEPRECATED"""
        raise NotImplementedError

    #---------------------------------------------------------------------------
    # Control messages (DEPRECATED)
    #---------------------------------------------------------------------------

    def abort_request(self, stream, ident, parent):
        """abort a specific msg by id"""
        self.log.warning("abort_request is deprecated in kernel_base. It is only part of IPython parallel")
        msg_ids = parent['content'].get('msg_ids', None)
        if isinstance(msg_ids, string_types):
            msg_ids = [msg_ids]
        if not msg_ids:
            self._abort_queues()
        for mid in msg_ids:
            self.aborted.add(str(mid))

        content = dict(status='ok')
        reply_msg = self.session.send(stream, 'abort_reply', content=content,
                parent=parent, ident=ident)
        self.log.debug("%s", reply_msg)

    def clear_request(self, stream, idents, parent):
        """Clear our namespace."""
        self.log.warning("clear_request is deprecated in kernel_base. It is only part of IPython parallel")
        content = self.do_clear()
        self.session.send(stream, 'clear_reply', ident=idents, parent=parent,
                content = content)

    def do_clear(self):
        """DEPRECATED since 4.0.3"""
        raise NotImplementedError

    #---------------------------------------------------------------------------
    # Protected interface
    #---------------------------------------------------------------------------

    def _topic(self, topic):
        """prefixed topic for IOPub messages"""
        base = "kernel.%s" % self.ident

        return py3compat.cast_bytes("%s.%s" % (base, topic))

    _aborting = Bool(False)

    @gen.coroutine
    def _abort_queues(self):
        for stream in self.shell_streams:
            stream.flush()
        self._aborting = True

        self.schedule_dispatch(
            ABORT_PRIORITY,
            self._dispatch_abort,
        )

    @gen.coroutine
    def _dispatch_abort(self):
        self.log.info("Finishing abort")
        yield gen.sleep(self.stop_on_error_timeout)
        self._aborting = False

    def _send_abort_reply(self, stream, msg, idents):
        """Send a reply to an aborted request"""
        self.log.info("Aborting:")
        self.log.info("%s", msg)
        reply_type = msg['header']['msg_type'].rsplit('_', 1)[0] + '_reply'
        status = {'status': 'aborted'}
        md = {'engine': self.ident}
        md.update(status)
        self.session.send(
            stream, reply_type, metadata=md,
            content=status, parent=msg, ident=idents,
        )

    def _no_raw_input(self):
        """Raise StdinNotImplentedError if active frontend doesn't support
        stdin."""
        raise StdinNotImplementedError("raw_input was called, but this "
                                       "frontend does not support stdin.")

    def getpass(self, prompt='', stream=None):
        """Forward getpass to frontends

        Raises
        ------
        StdinNotImplentedError if active frontend doesn't support stdin.
        """
        if not self._allow_stdin:
            raise StdinNotImplementedError(
                "getpass was called, but this frontend does not support input requests."
            )
        if stream is not None:
            import warnings
            warnings.warn("The `stream` parameter of `getpass.getpass` will have no effect when using ipykernel",
                    UserWarning, stacklevel=2)
        return self._input_request(prompt,
            self._parent_ident,
            self._parent_header,
            password=True,
        )

    def raw_input(self, prompt=''):
        """Forward raw_input to frontends

        Raises
        ------
        StdinNotImplentedError if active frontend doesn't support stdin.
        """
        if not self._allow_stdin:
            raise StdinNotImplementedError(
                "raw_input was called, but this frontend does not support input requests."
            )
        return self._input_request(str(prompt),
            self._parent_ident,
            self._parent_header,
            password=False,
        )

    def _input_request(self, prompt, ident, parent, password=False):
        """Send an input request to the frontend and wait for the reply."""
        # Flush output before making the request.
        sys.stderr.flush()
        sys.stdout.flush()
        # flush the stdin socket, to purge stale replies
        while True:
            try:
                self.stdin_socket.recv_multipart(zmq.NOBLOCK)
            except zmq.ZMQError as e:
                if e.errno == zmq.EAGAIN:
                    break
                else:
                    raise

        with self._stdin_lock:
            self._stdin_msg = None
            # Send the input request.
            content = json_clean(dict(prompt=prompt, password=password))
            self.session.send(self.stdin_socket, u'input_request',
                              content, parent, ident=ident)
            # Await a response.
            reply = self._wait_input_request_reply()

<<<<<<< HEAD
=======
        # Await a response.
        while True:
            try:
                ident, reply = self.session.recv(self.stdin_socket, 0)
            except Exception:
                self.log.warning("Invalid Message:", exc_info=True)
            except KeyboardInterrupt:
                # re-raise KeyboardInterrupt, to truncate traceback
                raise KeyboardInterrupt("Interrupted by user") from None
            else:
                break
>>>>>>> ff122dd6
        try:
            value = py3compat.unicode_to_str(reply['content']['value'])
        except:
            self.log.error("Bad input_reply: %s", parent)
            value = ''
        if value == '\x04':
            # EOF
            raise EOFError
        return value

    def _wait_input_request_reply(self):
        """Wait for an input request reply.

        Raises
        ------
        KeyboardInterrupt if a keyboard interrupt is recieved.
        """
        # Await a response.
        reply = None
        while reply is None:
            try:
                reply = self._input_request_loop_step()
            except Exception:
                self.log.warning("Invalid Message:", exc_info=True)
            except KeyboardInterrupt:
                # re-raise KeyboardInterrupt, to truncate traceback
                raise KeyboardInterrupt
        return reply

    def _input_request_loop_step(self):
        """Do one step of the input request loop."""
        # Allow GUI event loop to update
        if PY3:
            is_main_thread = (
                threading.current_thread() is threading.main_thread())
        else:
            is_main_thread = isinstance(
                threading.current_thread(), threading._MainThread)
        if is_main_thread and self.eventloop and self._input_eventloop:
            self.eventloop(self)
            return self._stdin_msg
        else:
            ident, reply = self.session.recv(self.stdin_socket, 0)
            return reply

    def _at_shutdown(self):
        """Actions taken at shutdown by the kernel, called by python's atexit.
        """
        if self._shutdown_message is not None:
            self.session.send(self.iopub_socket, self._shutdown_message, ident=self._topic('shutdown'))
            self.log.debug("%s", self._shutdown_message)
        [ s.flush(zmq.POLLOUT) for s in self.shell_streams ]<|MERGE_RESOLUTION|>--- conflicted
+++ resolved
@@ -929,20 +929,6 @@
             # Await a response.
             reply = self._wait_input_request_reply()
 
-<<<<<<< HEAD
-=======
-        # Await a response.
-        while True:
-            try:
-                ident, reply = self.session.recv(self.stdin_socket, 0)
-            except Exception:
-                self.log.warning("Invalid Message:", exc_info=True)
-            except KeyboardInterrupt:
-                # re-raise KeyboardInterrupt, to truncate traceback
-                raise KeyboardInterrupt("Interrupted by user") from None
-            else:
-                break
->>>>>>> ff122dd6
         try:
             value = py3compat.unicode_to_str(reply['content']['value'])
         except:
@@ -969,7 +955,7 @@
                 self.log.warning("Invalid Message:", exc_info=True)
             except KeyboardInterrupt:
                 # re-raise KeyboardInterrupt, to truncate traceback
-                raise KeyboardInterrupt
+                raise KeyboardInterrupt("Interrupted by user") from None
         return reply
 
     def _input_request_loop_step(self):
