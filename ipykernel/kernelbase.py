--- conflicted
+++ resolved
@@ -452,7 +452,6 @@
             await to_thread.run_sync(self.control_stop.wait)
             tg.cancel_scope.cancel()
 
-<<<<<<< HEAD
     async def process_control(self):
         try:
             while True:
@@ -461,7 +460,6 @@
             if self.control_stop.is_set():
                 return
             raise e
-=======
     def post_handler_hook(self):
         """Hook to execute after calling message handler"""
         signal(SIGINT, self.saved_sigint_handler)
@@ -504,7 +502,6 @@
             # technically empty.
             self.log.debug("Scheduling eventloop advance")
             self.io_loop.call_later(0.001, partial(self.schedule_dispatch, advance_eventloop))
->>>>>>> de2221ce
 
     async def process_control_message(self, msg=None):
         assert self.control_socket is not None
@@ -1153,10 +1150,7 @@
         return (f"{base}.{topic}").encode()
 
     _aborting = Bool(False)
-
-<<<<<<< HEAD
-    async def _send_abort_reply(self, socket, msg, idents):
-=======
+    
     def _abort_queues(self):
         # while this flag is true,
         # execute requests will be aborted
@@ -1192,8 +1186,7 @@
         else:
             schedule_stop_aborting()
 
-    def _send_abort_reply(self, stream, msg, idents):
->>>>>>> de2221ce
+    async def _send_abort_reply(self, socket, msg, idents):
         """Send a reply to an aborted request"""
         if not self.session:
             return
