"""The IPython kernel implementation"""

import builtins
import gc
import getpass
import os
import sys
import threading
import typing as t
from dataclasses import dataclass

import comm
import zmq.asyncio
from anyio import TASK_STATUS_IGNORED, create_task_group, to_thread
from anyio.abc import TaskStatus
from IPython.core import release
from IPython.utils.tokenutil import line_at_cursor, token_at_cursor
from jupyter_client.session import extract_header
from traitlets import Any, Bool, HasTraits, Instance, List, Type, observe, observe_compat

from .comm.comm import BaseComm
from .comm.manager import CommManager
from .compiler import XCachingCompiler
from .debugger import Debugger, _is_debugpy_available
from .eventloops import _use_appnope
from .iostream import OutStream
from .kernelbase import Kernel as KernelBase
from .kernelbase import _accepts_parameters
from .zmqshell import ZMQInteractiveShell

try:
    from IPython.core.completer import provisionalcompleter as _provisionalcompleter
    from IPython.core.completer import rectify_completions as _rectify_completions

    _use_experimental_60_completion = True
except ImportError:
    _use_experimental_60_completion = False


_EXPERIMENTAL_KEY_NAME = "_jupyter_types_experimental"


def _create_comm(*args, **kwargs):
    """Create a new Comm."""
    return BaseComm(*args, **kwargs)


# there can only be one comm manager in a ipykernel process
_comm_lock = threading.Lock()
_comm_manager: t.Optional[CommManager] = None


def _get_comm_manager(*args, **kwargs):
    """Create a new CommManager."""
    global _comm_manager  # noqa: PLW0603
    if _comm_manager is None:
        with _comm_lock:
            if _comm_manager is None:
                _comm_manager = CommManager(*args, **kwargs)
    return _comm_manager


comm.create_comm = _create_comm
comm.get_comm_manager = _get_comm_manager


class IPythonKernel(KernelBase):
    """The IPython Kernel class."""

    shell = Instance("IPython.core.interactiveshell.InteractiveShellABC", allow_none=True)
    shell_class = Type(ZMQInteractiveShell)

    use_experimental_completions = Bool(
        True,
        help="Set this flag to False to deactivate the use of experimental IPython completion APIs.",
    ).tag(config=True)

    debugpy_socket = (
        Instance(zmq.asyncio.Socket, allow_none=True) if _is_debugpy_available else None
    )

    user_module = Any()

    @observe("user_module")
    @observe_compat
    def _user_module_changed(self, change):
        if self.shell is not None:
            self.shell.user_module = change["new"]

    user_ns = Instance(dict, args=None, allow_none=True)

    @observe("user_ns")
    @observe_compat
    def _user_ns_changed(self, change):
        if self.shell is not None:
            self.shell.user_ns = change["new"]
            self.shell.init_user_ns()

    # A reference to the Python builtin 'raw_input' function.
    # (i.e., __builtin__.raw_input for Python 2.7, builtins.input for Python 3)
    _sys_raw_input = Any()
    _sys_eval_input = Any()

    def __init__(self, **kwargs):
        """Initialize the kernel."""
        super().__init__(**kwargs)

        self.executing_blocking_code_in_main_shell = False

        # Initialize the Debugger
        if _is_debugpy_available:
            self.debugger = Debugger(
                self.log,
                self.debugpy_socket,
                self._publish_debug_event,
                self.debug_shell_socket,
                self.session,
                self.debug_just_my_code,
            )

        # Initialize the InteractiveShell subclass
        self.shell = self.shell_class.instance(
            parent=self,
            profile_dir=self.profile_dir,
            user_module=self.user_module,
            user_ns=self.user_ns,
            kernel=self,
            compiler_class=XCachingCompiler,
        )
        self.shell.displayhook.session = self.session  # type:ignore[attr-defined]

        jupyter_session_name = os.environ.get("JPY_SESSION_NAME")
        if jupyter_session_name:
            self.shell.user_ns["__session__"] = jupyter_session_name

        self.shell.displayhook.pub_socket = self.iopub_socket  # type:ignore[attr-defined]
        self.shell.displayhook.topic = self._topic("execute_result")  # type:ignore[attr-defined]
        self.shell.display_pub.session = self.session  # type:ignore[attr-defined]
        self.shell.display_pub.pub_socket = self.iopub_socket  # type:ignore[attr-defined]

        self.comm_manager = comm.get_comm_manager()

        assert isinstance(self.comm_manager, HasTraits)
        self.shell.configurables.append(self.comm_manager)  # type:ignore[arg-type]
        comm_msg_types = ["comm_open", "comm_msg", "comm_close"]
        for msg_type in comm_msg_types:
            self.shell_handlers[msg_type] = getattr(self.comm_manager, msg_type)

        if _use_appnope() and self._darwin_app_nap:
            # Disable app-nap as the kernel is not a gui but can have guis
            import appnope  # type:ignore[import-untyped]

            appnope.nope()

        self._new_threads_parent_header = {}
        self._initialize_thread_hooks()

        if hasattr(gc, "callbacks"):
            # while `gc.callbacks` exists since Python 3.3, pypy does not
            # implement it even as of 3.9.
            gc.callbacks.append(self._clean_thread_parent_frames)

    help_links = List(
        [
            {
                "text": "Python Reference",
                "url": "https://docs.python.org/%i.%i" % sys.version_info[:2],
            },
            {
                "text": "IPython Reference",
                "url": "https://ipython.org/documentation.html",
            },
            {
                "text": "NumPy Reference",
                "url": "https://docs.scipy.org/doc/numpy/reference/",
            },
            {
                "text": "SciPy Reference",
                "url": "https://docs.scipy.org/doc/scipy/reference/",
            },
            {
                "text": "Matplotlib Reference",
                "url": "https://matplotlib.org/contents.html",
            },
            {
                "text": "SymPy Reference",
                "url": "http://docs.sympy.org/latest/index.html",
            },
            {
                "text": "pandas Reference",
                "url": "https://pandas.pydata.org/pandas-docs/stable/",
            },
        ]
    ).tag(config=True)

    # Kernel info fields
    implementation = "ipython"
    implementation_version = release.version
    language_info = {
        "name": "python",
        "version": sys.version.split()[0],
        "mimetype": "text/x-python",
        "codemirror_mode": {"name": "ipython", "version": sys.version_info[0]},
        "pygments_lexer": "ipython%d" % 3,
        "nbconvert_exporter": "python",
        "file_extension": ".py",
    }

    async def process_debugpy(self):
        async with create_task_group() as tg:
            tg.start_soon(self.receive_debugpy_messages)
            tg.start_soon(self.poll_stopped_queue)
            await to_thread.run_sync(self.debugpy_stop.wait)
            tg.cancel_scope.cancel()

    async def receive_debugpy_messages(self):
        if not _is_debugpy_available:
            return

        while True:
            await self.receive_debugpy_message()

    async def receive_debugpy_message(self, msg=None):
        if not _is_debugpy_available:
            return

        if msg is None:
            assert self.debugpy_socket is not None
            msg = await self.debugpy_socket.recv_multipart()
        # The first frame is the socket id, we can drop it
        frame = msg[1].decode("utf-8")
        self.log.debug("Debugpy received: %s", frame)
        self.debugger.tcp_client.receive_dap_frame(frame)

    @property
    def banner(self):
        if self.shell:
            return self.shell.banner
        return None

    async def poll_stopped_queue(self):
        """Poll the stopped queue."""
        while True:
            await self.debugger.handle_stopped_event()

    async def start(self, *, task_status: TaskStatus = TASK_STATUS_IGNORED) -> None:
        """Start the kernel."""
        if self.shell:
            self.shell.exit_now = False
        if self.debugpy_socket is None:
            self.log.warning("debugpy_socket undefined, debugging will not be enabled")
        else:
            self.debugpy_stop = threading.Event()
            self.control_tasks.append(self.process_debugpy)
        await super().start(task_status=task_status)

    def stop(self):
        super().stop()
        if self.debugpy_socket is not None:
            self.debugpy_stop.set()

    def set_parent(self, ident, parent, channel="shell"):
        """Overridden from parent to tell the display hook and output streams
        about the parent message.
        """
        super().set_parent(ident, parent, channel)
        if channel == "shell" and self.shell:
            self.shell.set_parent(parent)

    def init_metadata(self, parent):
        """Initialize metadata.

        Run at the beginning of each execution request.
        """
        md = super().init_metadata(parent)
        # FIXME: remove deprecated ipyparallel-specific code
        # This is required for ipyparallel < 5.0
        md.update(
            {
                "dependencies_met": True,
                "engine": self.ident,
            }
        )
        return md

    def finish_metadata(self, parent, metadata, reply_content):
        """Finish populating metadata.

        Run after completing an execution request.
        """
        # FIXME: remove deprecated ipyparallel-specific code
        # This is required by ipyparallel < 5.0
        metadata["status"] = reply_content["status"]
        if reply_content["status"] == "error" and reply_content["ename"] == "UnmetDependency":
            metadata["dependencies_met"] = False

        return metadata

    def _forward_input(self, allow_stdin=False):
        """Forward raw_input and getpass to the current frontend.

        via input_request
        """
        self._allow_stdin = allow_stdin

        self._sys_raw_input = builtins.input
        builtins.input = self.raw_input

        self._save_getpass = getpass.getpass
        getpass.getpass = self.getpass

    def _restore_input(self):
        """Restore raw_input, getpass"""
        builtins.input = self._sys_raw_input

        getpass.getpass = self._save_getpass

    @property
    def execution_count(self):
        if self.shell:
            return self.shell.execution_count
        return None

    @execution_count.setter
    def execution_count(self, value):
        # Ignore the incrementing done by KernelBase, in favour of our shell's
        # execution counter.
        pass

<<<<<<< HEAD
=======
    @contextmanager
    def _cancel_on_sigint(self, future):
        """ContextManager for capturing SIGINT and cancelling a future

        SIGINT raises in the event loop when running async code,
        but we want it to halt a coroutine.

        Ideally, it would raise KeyboardInterrupt,
        but this turns it into a CancelledError.
        At least it gets a decent traceback to the user.
        """
        sigint_future: asyncio.Future[int] = asyncio.Future()

        # whichever future finishes first,
        # cancel the other one
        def cancel_unless_done(f, _ignored):
            if f.cancelled() or f.done():
                return
            f.cancel()

        # when sigint finishes,
        # abort the coroutine with CancelledError
        sigint_future.add_done_callback(partial(cancel_unless_done, future))
        # when the main future finishes,
        # stop watching for SIGINT events
        future.add_done_callback(partial(cancel_unless_done, sigint_future))

        def handle_sigint(*args):
            def set_sigint_result():
                if sigint_future.cancelled() or sigint_future.done():
                    return
                sigint_future.set_result(1)

            # use add_callback for thread safety
            self.io_loop.add_callback(set_sigint_result)

        # set the custom sigint handler during this context
        save_sigint = signal.signal(signal.SIGINT, handle_sigint)
        try:
            yield
        finally:
            # restore the previous sigint handler
            signal.signal(signal.SIGINT, save_sigint)

    async def execute_request(self, stream, ident, parent):
        """Override for cell output - cell reconciliation."""
        parent_header = extract_header(parent)
        self._associate_new_top_level_threads_with(parent_header)
        await super().execute_request(stream, ident, parent)

>>>>>>> eddd3e66
    async def do_execute(
        self,
        code,
        silent,
        store_history=True,
        user_expressions=None,
        allow_stdin=False,
        *,
        cell_meta=None,
        cell_id=None,
    ):
        """Handle code execution."""
        shell = self.shell  # we'll need this a lot here
        assert shell is not None

        self._forward_input(allow_stdin)

        reply_content: t.Dict[str, t.Any] = {}
        if hasattr(shell, "run_cell_async") and hasattr(shell, "should_run_async"):
            run_cell = shell.run_cell_async
            should_run_async = shell.should_run_async
            accepts_params = _accepts_parameters(run_cell, ["cell_id"])
        else:
            should_run_async = lambda cell: False  # noqa: ARG005, E731
            # older IPython,
            # use blocking run_cell and wrap it in coroutine

            async def run_cell(*args, **kwargs):
                return shell.run_cell(*args, **kwargs)

            accepts_params = _accepts_parameters(shell.run_cell, ["cell_id"])
        try:
            # default case: runner is asyncio and asyncio is already running
            # TODO: this should check every case for "are we inside the runner",
            # not just asyncio
            preprocessing_exc_tuple = None
            try:
                transformed_cell = shell.transform_cell(code)
            except Exception:
                transformed_cell = code
                preprocessing_exc_tuple = sys.exc_info()

            kwargs = dict(
                store_history=store_history,
                silent=silent,
            )
            if with_cell_id:
                kwargs.update(cell_id=cell_id)

            if should_run_async(
                code,
                transformed_cell=transformed_cell,
                preprocessing_exc_tuple=preprocessing_exc_tuple,
            ):
                kwargs.update(
                    transformed_cell=transformed_cell,
                    preprocessing_exc_tuple=preprocessing_exc_tuple,
                )
<<<<<<< HEAD
                coro = run_cell(code, **kwargs)

                @dataclass
                class Execution:
                    interrupt: bool = False
                    result: t.Any = None

                async def run(execution: Execution) -> None:
                    execution.result = await coro
                    if not execution.interrupt:
                        self.shell_interrupt.put(False)

                res = None
                try:
                    async with create_task_group() as tg:
                        execution = Execution()
                        self.shell_is_awaiting = True
                        tg.start_soon(run, execution)
                        execution.interrupt = await to_thread.run_sync(self.shell_interrupt.get)
                        self.shell_is_awaiting = False
                        if execution.interrupt:
                            tg.cancel_scope.cancel()

                        res = execution.result
                finally:
                    shell.events.trigger("post_execute")
                    if not silent:
                        shell.events.trigger("post_run_cell", res)
=======
            ):
                if accepts_params["cell_id"]:
                    coro = run_cell(
                        code,
                        store_history=store_history,
                        silent=silent,
                        transformed_cell=transformed_cell,
                        preprocessing_exc_tuple=preprocessing_exc_tuple,
                        cell_id=cell_id,
                    )
                else:
                    coro = run_cell(
                        code,
                        store_history=store_history,
                        silent=silent,
                        transformed_cell=transformed_cell,
                        preprocessing_exc_tuple=preprocessing_exc_tuple,
                    )
>>>>>>> eddd3e66

            else:
                # runner isn't already running,
                # make synchronous call,
                # letting shell dispatch to loop runners
<<<<<<< HEAD
                self.shell_is_blocking = True
                try:
                    res = shell.run_cell(code, **kwargs)
                finally:
                    self.shell_is_blocking = False
=======
                if accepts_params["cell_id"]:
                    res = shell.run_cell(
                        code,
                        store_history=store_history,
                        silent=silent,
                        cell_id=cell_id,
                    )
                else:
                    res = shell.run_cell(code, store_history=store_history, silent=silent)
>>>>>>> eddd3e66
        finally:
            self._restore_input()

        if res is not None:
            err = res.error_before_exec if res.error_before_exec is not None else res.error_in_exec
        else:
            err = KeyboardInterrupt()

        if res is not None and res.success:
            reply_content["status"] = "ok"
        else:
            reply_content["status"] = "error"

            reply_content.update(
                {
                    "traceback": shell._last_traceback or [],
                    "ename": str(type(err).__name__),
                    "evalue": str(err),
                }
            )

            # FIXME: deprecated piece for ipyparallel (remove in 5.0):
            e_info = dict(engine_uuid=self.ident, engine_id=self.int_id, method="execute")
            reply_content["engine_info"] = e_info

        # Return the execution counter so clients can display prompts
        reply_content["execution_count"] = shell.execution_count - 1

        if "traceback" in reply_content:
            self.log.info(
                "Exception in execute request:\n%s",
                "\n".join(reply_content["traceback"]),
            )

        # At this point, we can tell whether the main code execution succeeded
        # or not.  If it did, we proceed to evaluate user_expressions
        if reply_content["status"] == "ok":
            reply_content["user_expressions"] = shell.user_expressions(user_expressions or {})
        else:
            # If there was an error, don't even try to compute expressions
            reply_content["user_expressions"] = {}

        # Payloads should be retrieved regardless of outcome, so we can both
        # recover partial output (that could have been generated early in a
        # block, before an error) and always clear the payload system.
        reply_content["payload"] = shell.payload_manager.read_payload()
        # Be aggressive about clearing the payload because we don't want
        # it to sit in memory until the next execute_request comes in.
        shell.payload_manager.clear_payload()

        return reply_content

    def do_complete(self, code, cursor_pos):
        """Handle code completion."""
        if _use_experimental_60_completion and self.use_experimental_completions:
            return self._experimental_do_complete(code, cursor_pos)

        # FIXME: IPython completers currently assume single line,
        # but completion messages give multi-line context
        # For now, extract line from cell, based on cursor_pos:
        if cursor_pos is None:
            cursor_pos = len(code)
        line, offset = line_at_cursor(code, cursor_pos)
        line_cursor = cursor_pos - offset
        assert self.shell is not None
        txt, matches = self.shell.complete("", line, line_cursor)
        return {
            "matches": matches,
            "cursor_end": cursor_pos,
            "cursor_start": cursor_pos - len(txt),
            "metadata": {},
            "status": "ok",
        }

    async def do_debug_request(self, msg):
        """Handle a debug request."""
        if _is_debugpy_available:
            return await self.debugger.process_request(msg)
        return None

    def _experimental_do_complete(self, code, cursor_pos):
        """
        Experimental completions from IPython, using Jedi.
        """
        if cursor_pos is None:
            cursor_pos = len(code)
        with _provisionalcompleter():
            assert self.shell is not None
            raw_completions = self.shell.Completer.completions(code, cursor_pos)
            completions = list(_rectify_completions(code, raw_completions))

            comps = []
            for comp in completions:
                comps.append(
                    dict(
                        start=comp.start,
                        end=comp.end,
                        text=comp.text,
                        type=comp.type,
                        signature=comp.signature,
                    )
                )

        if completions:
            s = completions[0].start
            e = completions[0].end
            matches = [c.text for c in completions]
        else:
            s = cursor_pos
            e = cursor_pos
            matches = []

        return {
            "matches": matches,
            "cursor_end": e,
            "cursor_start": s,
            "metadata": {_EXPERIMENTAL_KEY_NAME: comps},
            "status": "ok",
        }

    def do_inspect(self, code, cursor_pos, detail_level=0, omit_sections=()):
        """Handle code inspection."""
        name = token_at_cursor(code, cursor_pos)

        reply_content: t.Dict[str, t.Any] = {"status": "ok"}
        reply_content["data"] = {}
        reply_content["metadata"] = {}
        assert self.shell is not None
        try:
            if release.version_info >= (8,):
                # `omit_sections` keyword will be available in IPython 8, see
                # https://github.com/ipython/ipython/pull/13343
                bundle = self.shell.object_inspect_mime(
                    name,
                    detail_level=detail_level,
                    omit_sections=omit_sections,
                )
            else:
                bundle = self.shell.object_inspect_mime(name, detail_level=detail_level)
            reply_content["data"].update(bundle)
            if not self.shell.enable_html_pager:
                reply_content["data"].pop("text/html")
            reply_content["found"] = True
        except KeyError:
            reply_content["found"] = False

        return reply_content

    def do_history(
        self,
        hist_access_type,
        output,
        raw,
        session=0,
        start=0,
        stop=None,
        n=None,
        pattern=None,
        unique=False,
    ):
        """Handle code history."""
        assert self.shell is not None
        if hist_access_type == "tail":
            hist = self.shell.history_manager.get_tail(
                n, raw=raw, output=output, include_latest=True
            )

        elif hist_access_type == "range":
            hist = self.shell.history_manager.get_range(
                session, start, stop, raw=raw, output=output
            )

        elif hist_access_type == "search":
            hist = self.shell.history_manager.search(
                pattern, raw=raw, output=output, n=n, unique=unique
            )
        else:
            hist = []

        return {
            "status": "ok",
            "history": list(hist),
        }

    def do_shutdown(self, restart):
        """Handle kernel shutdown."""
        if self.shell:
            self.shell.exit_now = True
        return dict(status="ok", restart=restart)

    def do_is_complete(self, code):
        """Handle an is_complete request."""
        transformer_manager = getattr(self.shell, "input_transformer_manager", None)
        if transformer_manager is None:
            # input_splitter attribute is deprecated
            assert self.shell is not None
            transformer_manager = self.shell.input_splitter
        status, indent_spaces = transformer_manager.check_complete(code)
        r = {"status": status}
        if status == "incomplete":
            r["indent"] = " " * indent_spaces
        return r

    def do_apply(self, content, bufs, msg_id, reply_metadata):
        """Handle an apply request."""
        try:
            from ipyparallel.serialize import serialize_object, unpack_apply_message
        except ImportError:
            from .serialize import serialize_object, unpack_apply_message

        shell = self.shell
        assert shell is not None
        try:
            working = shell.user_ns

            prefix = "_" + str(msg_id).replace("-", "") + "_"
            f, args, kwargs = unpack_apply_message(bufs, working, copy=False)

            fname = getattr(f, "__name__", "f")

            fname = prefix + "f"
            argname = prefix + "args"
            kwargname = prefix + "kwargs"
            resultname = prefix + "result"

            ns = {fname: f, argname: args, kwargname: kwargs, resultname: None}
            # print ns
            working.update(ns)
            code = f"{resultname} = {fname}(*{argname},**{kwargname})"
            try:
                exec(code, shell.user_global_ns, shell.user_ns)
                result = working.get(resultname)
            finally:
                for key in ns:
                    working.pop(key)

            assert self.session is not None
            result_buf = serialize_object(
                result,
                buffer_threshold=self.session.buffer_threshold,
                item_threshold=self.session.item_threshold,
            )

        except BaseException as e:
            # invoke IPython traceback formatting
            shell.showtraceback()
            reply_content = {
                "traceback": shell._last_traceback or [],
                "ename": str(type(e).__name__),
                "evalue": str(e),
            }
            # FIXME: deprecated piece for ipyparallel (remove in 5.0):
            e_info = dict(engine_uuid=self.ident, engine_id=self.int_id, method="apply")
            reply_content["engine_info"] = e_info

            self.send_response(
                self.iopub_socket,
                "error",
                reply_content,
                ident=self._topic("error"),
            )
            self.log.info("Exception in apply request:\n%s", "\n".join(reply_content["traceback"]))
            result_buf = []
            reply_content["status"] = "error"
        else:
            reply_content = {"status": "ok"}

        return reply_content, result_buf

    def do_clear(self):
        """Clear the kernel."""
        if self.shell:
            self.shell.reset(False)
        return dict(status="ok")

    def _associate_new_top_level_threads_with(self, parent_header):
        """Store the parent header to associate it with new top-level threads"""
        self._new_threads_parent_header = parent_header

    def _initialize_thread_hooks(self):
        """Store thread hierarchy and thread-parent_header associations."""
        stdout = self._stdout
        stderr = self._stderr
        kernel_thread_ident = threading.get_ident()
        kernel = self
        _threading_Thread_run = threading.Thread.run
        _threading_Thread__init__ = threading.Thread.__init__

        def run_closure(self: threading.Thread):
            """Wrap the `threading.Thread.start` to intercept thread identity.

            This is needed because there is no "start" hook yet, but there
            might be one in the future: https://bugs.python.org/issue14073

            This is a no-op if the `self._stdout` and `self._stderr` are not
            sub-classes of `OutStream`.
            """

            try:
                parent = self._ipykernel_parent_thread_ident  # type:ignore[attr-defined]
            except AttributeError:
                return
            for stream in [stdout, stderr]:
                if isinstance(stream, OutStream):
                    if parent == kernel_thread_ident:
                        stream._thread_to_parent_header[
                            self.ident
                        ] = kernel._new_threads_parent_header
                    else:
                        stream._thread_to_parent[self.ident] = parent
            _threading_Thread_run(self)

        def init_closure(self: threading.Thread, *args, **kwargs):
            _threading_Thread__init__(self, *args, **kwargs)
            self._ipykernel_parent_thread_ident = threading.get_ident()  # type:ignore[attr-defined]

        threading.Thread.__init__ = init_closure  # type:ignore[method-assign]
        threading.Thread.run = run_closure  # type:ignore[method-assign]

    def _clean_thread_parent_frames(
        self, phase: t.Literal["start", "stop"], info: t.Dict[str, t.Any]
    ):
        """Clean parent frames of threads which are no longer running.
        This is meant to be invoked by garbage collector callback hook.

        The implementation enumerates the threads because there is no "exit" hook yet,
        but there might be one in the future: https://bugs.python.org/issue14073

        This is a no-op if the `self._stdout` and `self._stderr` are not
        sub-classes of `OutStream`.
        """
        # Only run before the garbage collector starts
        if phase != "start":
            return
        active_threads = {thread.ident for thread in threading.enumerate()}
        for stream in [self._stdout, self._stderr]:
            if isinstance(stream, OutStream):
                thread_to_parent_header = stream._thread_to_parent_header
                for identity in list(thread_to_parent_header.keys()):
                    if identity not in active_threads:
                        try:
                            del thread_to_parent_header[identity]
                        except KeyError:
                            pass
                thread_to_parent = stream._thread_to_parent
                for identity in list(thread_to_parent.keys()):
                    if identity not in active_threads:
                        try:
                            del thread_to_parent[identity]
                        except KeyError:
                            pass


# This exists only for backwards compatibility - use IPythonKernel instead


class Kernel(IPythonKernel):
    """DEPRECATED.  An alias for the IPython kernel class."""

    def __init__(self, *args, **kwargs):  # pragma: no cover
        """DEPRECATED."""
        import warnings

        warnings.warn(
            "Kernel is a deprecated alias of ipykernel.ipkernel.IPythonKernel",
            DeprecationWarning,
            stacklevel=2,
        )
        super().__init__(*args, **kwargs)<|MERGE_RESOLUTION|>--- conflicted
+++ resolved
@@ -327,8 +327,6 @@
         # execution counter.
         pass
 
-<<<<<<< HEAD
-=======
     @contextmanager
     def _cancel_on_sigint(self, future):
         """ContextManager for capturing SIGINT and cancelling a future
@@ -379,7 +377,6 @@
         self._associate_new_top_level_threads_with(parent_header)
         await super().execute_request(stream, ident, parent)
 
->>>>>>> eddd3e66
     async def do_execute(
         self,
         code,
@@ -438,7 +435,7 @@
                     transformed_cell=transformed_cell,
                     preprocessing_exc_tuple=preprocessing_exc_tuple,
                 )
-<<<<<<< HEAD
+                    
                 coro = run_cell(code, **kwargs)
 
                 @dataclass
@@ -467,48 +464,17 @@
                     shell.events.trigger("post_execute")
                     if not silent:
                         shell.events.trigger("post_run_cell", res)
-=======
-            ):
-                if accepts_params["cell_id"]:
-                    coro = run_cell(
-                        code,
-                        store_history=store_history,
-                        silent=silent,
-                        transformed_cell=transformed_cell,
-                        preprocessing_exc_tuple=preprocessing_exc_tuple,
-                        cell_id=cell_id,
-                    )
-                else:
-                    coro = run_cell(
-                        code,
-                        store_history=store_history,
-                        silent=silent,
-                        transformed_cell=transformed_cell,
-                        preprocessing_exc_tuple=preprocessing_exc_tuple,
-                    )
->>>>>>> eddd3e66
 
             else:
                 # runner isn't already running,
                 # make synchronous call,
                 # letting shell dispatch to loop runners
-<<<<<<< HEAD
                 self.shell_is_blocking = True
+                if accepts
                 try:
                     res = shell.run_cell(code, **kwargs)
                 finally:
                     self.shell_is_blocking = False
-=======
-                if accepts_params["cell_id"]:
-                    res = shell.run_cell(
-                        code,
-                        store_history=store_history,
-                        silent=silent,
-                        cell_id=cell_id,
-                    )
-                else:
-                    res = shell.run_cell(code, store_history=store_history, silent=silent)
->>>>>>> eddd3e66
         finally:
             self._restore_input()
 
