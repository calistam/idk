--- conflicted
+++ resolved
@@ -84,13 +84,8 @@
       - name: Run Linters
         run: |
           hatch run typing:test
-<<<<<<< HEAD
-          hatch run lint:style
           pipx run interrogate -vv . --fail-under 90
-=======
           hatch run lint:build
-          pipx run interrogate -vv .
->>>>>>> eddd3e66
           pipx run doc8 --max-line-length=200
 
   check_release:
